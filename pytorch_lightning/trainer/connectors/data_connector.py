--- conflicted
+++ resolved
@@ -20,13 +20,9 @@
 from pytorch_lightning.trainer.supporters import prefetch_iterator
 from pytorch_lightning.utilities import rank_zero_deprecation
 from pytorch_lightning.utilities.exceptions import MisconfigurationException
-from pytorch_lightning.utilities.fetcher import LightningFetcher
 from pytorch_lightning.utilities.model_helpers import is_overridden
 from pytorch_lightning.utilities.types import EVAL_DATALOADERS, TRAIN_DATALOADERS
-<<<<<<< HEAD
 from pytorch_lightning.utilities.dataloader_fetcher import LightningFetcher
-=======
->>>>>>> cfe0c08f
 
 
 class DataConnector:
@@ -78,12 +74,8 @@
             train_dataloader,
             self.inter_batch_parallelism,
             self.trainer.accelerator.batch_to_device,
-<<<<<<< HEAD
             self.trainer.profiler,
             self.trainer.accelerator.root_device
-=======
-            self.trainer.accelerator.root_device,
->>>>>>> cfe0c08f
         )
         self.iterator = iter(fetcher)
         return self.iterator
